#!/usr/bin/env python3
"""
classifier_utils.py

Utility functions for data preprocessing for stFormer classification.
"""

import logging
import random
from collections import defaultdict, Counter
import os
from typing import Dict,Tuple
import pickle
from datasets import Dataset,DatasetDict,load_from_disk
import torch
from transformers import DataCollatorWithPadding


logger = logging.getLogger(__name__)
<<<<<<< HEAD
def load_and_filter(filter_data, nproc, input_data_file):
=======

def load_and_filter(filter_data, nproc, input_data):
>>>>>>> 7a7270f1
    """
    Load a dataset and apply filtering criteria.
    """
    if isinstance(input_data,str):
        data = load_from_disk(input_data)
    else: #already HF dataset
        data = input_data
    if filter_data:
        for key, values in filter_data.items():
            data = data.filter(lambda ex: ex[key] in values, num_proc=nproc)
    return data

def remove_rare(data, rare_threshold, state_key, nproc):
    """
    Remove rare labels based on a threshold.
    """
    total = len(data)
    counts = Counter(data[state_key])
    rare_labels = [label for label, count in counts.items() if count / total < rare_threshold]
    if rare_labels:
        data = data.filter(lambda ex: ex[state_key] not in rare_labels, num_proc=nproc)
    return data

def downsample_and_shuffle(data, max_ncells, max_ncells_per_class, cell_state_dict):
    """
    Shuffle the dataset and downsample overall and per-class if limits are provided.
    """
    data = data.shuffle(seed=42)
    if max_ncells and len(data) > max_ncells:
        data = data.select(range(max_ncells))
    if max_ncells_per_class:
        class_labels = data[cell_state_dict["state_key"]]
        indices = subsample_by_class(class_labels, max_ncells_per_class)
        data = data.select(indices)
    return data

def subsample_by_class(labels, N):
    """
    Subsample indices to at most N per class.
    """
    label_indices = defaultdict(list)
    for idx, label in enumerate(labels):
        label_indices[label].append(idx)
    selected = []
    for label, indices in label_indices.items():
        if len(indices) > N:
            selected.extend(random.sample(indices, N))
        else:
            selected.extend(indices)
    return selected

def rename_cols(data, state_key):
    """
    Rename the state key column to the standard "label".
    """
    return data.rename_column(state_key, "label")

def flatten_list(l):
    """
    Flatten a list of lists.
    """
    return [item for sublist in l for item in sublist]



def _ensure_dataset(obj):
    if isinstance(obj, (Dataset, DatasetDict)):
        return obj
    raise TypeError(f"Expected Dataset or DatasetDict, got {type(obj)}")


def _map_over_splits(ds, fn, num_proc=1, **kwargs):
    if isinstance(ds, DatasetDict):
        return DatasetDict({k: v.map(fn, batched=True, num_proc=num_proc, **kwargs) for k, v in ds.items()})
    return ds.map(fn, batched=True, num_proc=num_proc, **kwargs)


def _filter_over_splits(ds, fn, num_proc=1):
    if isinstance(ds, DatasetDict):
        return DatasetDict({k: v.filter(fn, num_proc=num_proc) for k, v in ds.items()})
    return ds.filter(fn, num_proc=num_proc)


def label_classes(
    classifier: str,
    data: Dataset | DatasetDict,
    class_dict: Dict[str, list] | None,
    token_dict_path: str | None,
    nproc: int,
    model_mode: str = "spot",   # "spot" or "extended"
) -> Tuple[Dataset | DatasetDict, Dict[str, int] | None]:
    """
    Build label arrays for classification.

    For model_mode == "extended", masks tokens after halfway point in each sequence
    (len(input_ids) // 2) by setting labels to -100 beyond that index.
    """
    data = _ensure_dataset(data)

    if classifier == "sequence":
        logger.info("Sequence classification — labels handled in prepare_data()")
        return data, None
    if classifier != "gene":
        raise ValueError(f"Unknown classifier type: {classifier}")

<<<<<<< HEAD
    if class_dict is None:
        raise ValueError("class_dict is required for gene classification.")
    if not token_dict_path or not os.path.exists(token_dict_path):
        raise FileNotFoundError(f"token_dict_path not found: {token_dict_path}")

    # Map class names to IDs
    class_id_dict = {name: i for i, name in enumerate(sorted(class_dict.keys()))}

    # Load gene->token dictionary
    with open(token_dict_path, "rb") as f:
        gene2token = pickle.load(f)

    # Reverse map: token_id -> class_id
    token2class = {}
    skipped = []
    for cname, genes in class_dict.items():
        cid = class_id_dict[cname]
        for g in genes:
            tid = gene2token.get(g)
            if tid is None:
                skipped.append(g)
                continue
            token2class[tid] = cid
    if skipped:
        logger.warning("Skipped %d genes missing from token dict (showing up to 20): %s",
                       len(skipped), skipped[:20])

    # Mapper: assign class IDs and mask after midpoint for extended mode
    def _map_gene_labels(batch):
        out_labels = []
        for ids in batch["input_ids"]:
            labs = [token2class.get(int(t), -100) for t in ids]
            if model_mode == "extended":
                cutoff = len(labs) // 2
                labs[cutoff:] = [-100] * (len(labs) - cutoff)
            out_labels.append(labs)
        batch["labels"] = out_labels
        return batch
=======
def predict_from_checkpoint(
    model_dir: str,
    dataset_path: str,
    classifier_type: str = "sequence",
    batch_size: int = 32,
    num_workers: int = 4,
    return_logits: bool = False
):
    """
    Load a trained model from `model_dir` and run predictions on a dataset saved at `dataset_path`.

    Args:
        model_dir (str): Path to the saved model directory.
        dataset_path (str): Path to the Hugging Face dataset directory.
        classifier_type (str): 'sequence' or 'token'.
        batch_size (int): Batch size for prediction.
        num_workers (int): Number of workers for dataloader.
        return_logits (bool): If True, return raw logits as well.

    Returns:
        Tuple[List[int], Optional[np.ndarray]]: Predicted class indices, optionally logits.
    """
    from transformers import (
    AutoTokenizer,
    AutoModelForSequenceClassification,
    AutoModelForTokenClassification,
    Trainer,
    TrainingArguments
    )
    from datasets import load_from_disk
    import os
   
    try:
        tokenizer = AutoTokenizer.from_pretrained(model_dir)
    except:
        raise ValueError(f'Tokenizer not found in model dir: {model_dir}, try specifying tokenizer path')

    dataset = load_from_disk(dataset_path)

    if classifier_type == 'sequence':
        model = AutoModelForSequenceClassification.from_pretrained(model_dir)
        collator = DataCollatorForCellClassification(tokenizer, padding='max_length', max_length=tokenizer.model_max_length)
        columns = ['input_ids', 'label']
    else:
        model = AutoModelForTokenClassification.from_pretrained(model_dir)
        collator = DataCollatorForGeneClassification(tokenizer, padding='max_length', max_length=tokenizer.model_max_length)
        columns = ['input_ids', 'labels']

    dataset.set_format(type='torch', columns=columns)

    dummy_args = TrainingArguments(
        output_dir=os.path.join(model_dir, 'tmp_pred'),
        per_device_eval_batch_size=batch_size,
        dataloader_num_workers=num_workers,
        do_train=False,
        do_eval=False,
        logging_dir=os.path.join(model_dir, 'logs')
    )

    trainer = Trainer(
        model=model,
        args=dummy_args,
        data_collator=collator
    )
    
    predictions = trainer.predict(dataset)
    predicted_classes = predictions.predictions.argmax(-1)

    if return_logits:
        return predicted_classes.tolist(), predictions.predictions
    return predicted_classes.tolist()
>>>>>>> 7a7270f1

    data = _map_over_splits(data, _map_gene_labels, num_proc=nproc, batch_size=1000)

    # Drop examples with no supervised positions
    def _has_any_supervised(ex):
        return any(l != -100 for l in ex["labels"])

    data = _filter_over_splits(data, _has_any_supervised, num_proc=nproc)

    logger.info("Built gene labels (%s mode) for %d classes", model_mode, len(class_id_dict))
    return data, class_id_dict

class DataCollatorForCellClassification(DataCollatorWithPadding):
    def __init__(self, tokenizer, padding='max_length', max_length=2048):
        super().__init__(tokenizer=tokenizer, padding=padding, max_length=max_length)

    def __call__(self, features):
        labels = []
        for i, f in enumerate(features):
            lab = f.pop("label")
            labels.append(lab.item())
        batch = super().__call__(features)
        batch["labels"] = torch.tensor(labels, dtype=torch.long)

<<<<<<< HEAD
=======
        return batch
>>>>>>> 7a7270f1
_tf_tokenizer_logger = logging.getLogger("transformers.tokenization_utils_base")

class DataCollatorForGeneClassification:
    """
    Pads input_ids, attention_mask, and per-token labels for gene classification.
    - Uses tokenizer.pad() to handle all special tokens and masks.
    - Pads labels to the same length with label_pad_token_id (-100).
    """
    def __init__(
        self,
        tokenizer,
        padding="longest",          # or 'max_length'
        max_length=None,            # e.g. tokenizer.model_max_length
        label_pad_token_id=-100,
        return_tensors="pt"
    ):
        self.tokenizer = tokenizer
        self.padding = padding
        self.max_length = max_length
        self.label_pad_token_id = label_pad_token_id
        self.return_tensors = return_tensors

    def __call__(self, features):
        raw_labels = [f.pop("labels") for f in features]
        prev_level = _tf_tokenizer_logger.level
        _tf_tokenizer_logger.setLevel(logging.ERROR)
        batch = self.tokenizer.pad(
            features,
            padding=self.padding,
            max_length=self.max_length,
            return_tensors=self.return_tensors
        )
        _tf_tokenizer_logger.setLevel(prev_level)

        labels = []
        for lab in raw_labels:
            if isinstance(lab, torch.Tensor):
                lab = lab.tolist()
            labels.append(lab)

        seq_len = batch["input_ids"].shape[1]
        padded_labels = [
            lab + [self.label_pad_token_id] * (seq_len - len(lab))
            for lab in labels
        ]

        batch["labels"] = torch.tensor(padded_labels, dtype=torch.long)
        return batch<|MERGE_RESOLUTION|>--- conflicted
+++ resolved
@@ -17,12 +17,7 @@
 
 
 logger = logging.getLogger(__name__)
-<<<<<<< HEAD
 def load_and_filter(filter_data, nproc, input_data_file):
-=======
-
-def load_and_filter(filter_data, nproc, input_data):
->>>>>>> 7a7270f1
     """
     Load a dataset and apply filtering criteria.
     """
@@ -128,7 +123,6 @@
     if classifier != "gene":
         raise ValueError(f"Unknown classifier type: {classifier}")
 
-<<<<<<< HEAD
     if class_dict is None:
         raise ValueError("class_dict is required for gene classification.")
     if not token_dict_path or not os.path.exists(token_dict_path):
@@ -167,7 +161,6 @@
             out_labels.append(labs)
         batch["labels"] = out_labels
         return batch
-=======
 def predict_from_checkpoint(
     model_dir: str,
     dataset_path: str,
@@ -239,7 +232,6 @@
     if return_logits:
         return predicted_classes.tolist(), predictions.predictions
     return predicted_classes.tolist()
->>>>>>> 7a7270f1
 
     data = _map_over_splits(data, _map_gene_labels, num_proc=nproc, batch_size=1000)
 
@@ -264,10 +256,6 @@
         batch = super().__call__(features)
         batch["labels"] = torch.tensor(labels, dtype=torch.long)
 
-<<<<<<< HEAD
-=======
-        return batch
->>>>>>> 7a7270f1
 _tf_tokenizer_logger = logging.getLogger("transformers.tokenization_utils_base")
 
 class DataCollatorForGeneClassification:
